[![CodeFactor](https://www.codefactor.io/repository/github/alexandresenpai/nhentai-api/badge)](https://www.codefactor.io/repository/github/alexandresenpai/nhentai-api)
[![PyPI download month](https://img.shields.io/pypi/dm/NHentai-API.svg)](https://pypi.python.org/pypi/NHentai-API/)
[![codecov](https://codecov.io/gh/AlexandreSenpai/NHentai-API/branch/dev/graph/badge.svg?token=F3LP15DYMR)](https://codecov.io/gh/AlexandreSenpai/NHentai-API)
[![Python 3.7+](https://img.shields.io/badge/Python-3.7+-blue.svg)](https://www.python.org/downloads/release/python-370/)
[![PyPI license](https://img.shields.io/pypi/l/ansicolortags.svg)](https://pypi.python.org/pypi/ansicolortags/)

# NHentai API

<<<<<<< HEAD
An NHentai API made using python webscrapping. \
For update notes, follow me on [Twitter](https://twitter.com/AlexandreSenpa1).
=======
A NHentai API made using python webscrapping
For update notes follow me on [Twitter](https://twitter.com/AlexandreSenpa1) or join on NHentai-API [discord server](https://discord.gg/576uSRDD)

### Instalation
>>>>>>> b7f87ff6

### Installation
```bash
pip install --upgrade NHentai-API
```
or
```
pip3 install --upgrade NHentai-API
```

### Library Features
- Home page pagination,
- Doujin information,
- Random doujin,
- Search by id and tag,
- Character List
- Popular List

### Home

```python
from NHentai import NHentai

nhentai = NHentai()
random_doujin: HomePage = nhentai.get_pages(page=1)
```
The expected output is a HomePage instance:
```python
Page(
    doujins: List[
        DoujinThumbnail(
           id: str,
           title: str,
           lang: str,
           cover: str,
           url: str,
           tags: List[str]
        )
    ],

    total_pages: int,
    total_results: int,
    per_page: int)
```

### Random
```python
from NHentai import NHentai

nhentai = NHentai()
random_doujin: Doujin = nhentai.get_random()
```
The expected output is a Doujin instance:
```python
Doujin(
    id: int,
    media_id: str,
    upload_at: datetime,
    title: List[Title],
    tags: List[Tag],
    artists: List[Tag],
    languages: List[Tag],
    categories: List[Tag],
    characters: List[Tag],
    parodies: List[Tag],
    groups: List[Tag],
    cover: str,
    images: List[DoujinPage],
    total_pages: int
)
```
Note: Not all doujins have certain properties like `tags`, `artists`, etc. They could be an empty list or a NoneType value.

### Search
```python
from NHentai import NHentai

nhentai = NHentai()
search_obj: SearchPage = nhentai.search(query='naruto', sort=Sort.TODAY, page=1)
search_obj: SearchPage = nhentai.search(query='30955', page=1)
```
The expected output is a SearchPage instance:
```python
SearchPage(
    query: str
    sort: str
    total_results: int
    total_pages: int
    doujins: List[
        DoujinThumbnail(
            id: str,
            title: str,
            lang: str,
            cover: str,
            url: str,
            tags: List[str]
        )
    ]
)
```

### Doujin
```python
from NHentai import NHentai

nhentai = NHentai()
doujin: Doujin = nhentai.get_doujin(id='287167')
```
The expected output is a Doujin instance:
```python
Doujin(
    id: int,
    media_id: str,
    upload_at: datetime,
    title: List[Title],
    tags: List[Tag],
    artists: List[Tag],
    languages: List[Tag],
    categories: List[Tag],
    characters: List[Tag],
    parodies: List[Tag],
    groups: List[Tag],
    cover: str,
    images: List[DoujinPage],
    total_pages: int
)
```

### Characters
```python
from NHentai import NHentai

nhentai = NHentai()
doujin: CharacterListPage = nhentai.get_characters(page=1)
```
The expected output is a CharacterListPage instance:
```python
CharacterListPage(
    page=int,
    total_pages=int,
    characters: List[
        CharacterLink(
            section: str,
            title: str,
            url: str,
            total_entries: int
        )
    ]
)
```

### Most Popular
```python
from NHentai import NHentai

nhentai = NHentai()
doujins: PopularPage = nhentai.get_popular_now()
```
The expected output is a PopularPage instance:
```python
PopularPage(
    total_doujins: int
    doujins: List[
        DoujinThumbnail(
            id: str,
            title: str,
            lang: str,
            cover: str,
            url: str,
            tags: List[str]
        )
    ],
)
```

# NHentai API Async

This is the first version of the asynchronous nhentai scrapper. The methods work in the very same way as the base nhentai scrapper, but to make it work you'll have to work with asyncio module using an event loop that you can import from it or get from NHentaiAsync class property: `event_loop`.

Since we're working with async functions, you can only call the NHentaiAsync methods from inside an async funcion or context.
If you are already working in an async event loop, such as a python Discord API like `discord.py`, you can simply await calls that you would otherwise have to call `run_until_complete` on top of.

Async example 1:
```py
from NHentai import NHentaiAsync

nhentai_async = NHentaiAsync()
event_loop = nhentai_async.event_loop
popular = event_loop.run_until_complete(nhentai_async.get_popular_now())
print(popular)
```
Async example 2:
```python
from NHentai import NHentaiAsync

nhentai_async = NHentaiAsync()

async def get_popular():
    popular = await nhentai_async.get_popular_now()
    print(popular)

event_loop = nhentai_async.event_loop
event_loop.run_until_complete(get_popular())
```

Await example:
```python
from NHentai import NHentaiAsync
nhentai_async = NHentaiAsync()

# Run in an async function or you will get an error: `'await' outside async function`.
popular = await nhentai_async.get_popular_now()
print(popular)
```
<|MERGE_RESOLUTION|>--- conflicted
+++ resolved
@@ -6,15 +6,8 @@
 
 # NHentai API
 
-<<<<<<< HEAD
-An NHentai API made using python webscrapping. \
-For update notes, follow me on [Twitter](https://twitter.com/AlexandreSenpa1).
-=======
-A NHentai API made using python webscrapping
+A NHentai API made using python webscrapping. \
 For update notes follow me on [Twitter](https://twitter.com/AlexandreSenpa1) or join on NHentai-API [discord server](https://discord.gg/576uSRDD)
-
-### Instalation
->>>>>>> b7f87ff6
 
 ### Installation
 ```bash
